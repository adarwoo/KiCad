#!/usr/bin/python3

# Provides the 'Machining' class which uses the Inventory to check
#  all machining aspects, like creating the rack and generating the GCode.
# Dimensions are kept as um until the GCode rendering
import re

from math import tan, radians
from enum import IntEnum
from typing import List, Tuple, Dict

<<<<<<< HEAD
from settings import *
=======
# Grab the setups
from settings import *

>>>>>>> dba7333d
from inventory import Inventory, Oblong
from utils import Coordinate, interpolate_points, optimize_travel, M2U, U2M


# Convert mm constants locally in um constants
<<<<<<< HEAD
DRILL_BIT_SIZES_UM = [M2U(s) for s in DRILL_BIT_SIZES_MM]
MAX_DRILL_DEPTH_INTO_BACKBOARD_UM = M2U(MAX_DRILL_DEPTH_INTO_BACKBOARD_MM)
=======
M2U = lambda n: int(1e6*n)
U2M = lambda n: float(n/1e6)
DRILLBIT_SIZES_UM = [M2U(s) for s in DRILLBIT_SIZES_MM]
MAX_DRILL_DEPTH_INTO_BACKBOARD_UM = M2U(MAX_DEPTH_INTO_BACKBOARD_MM)
>>>>>>> dba7333d
MIN_EXIT_DEPTH_UM = M2U(MIN_EXIT_DEPTH_MM)

# Multiple the diameter by this number to find the length of the tip of the bit
HEIGHT_TO_DIA_RATIO = tan(radians((180-DRILLBIT_POINT_ANGLE_DEGREE)/2))
# Regex to split the rack string
SPLIT_RACK_RE = re.compile(r"T(\d+):(R?[\d.]+)")

MAX_DRILLBIT_DIAMETER_FOR_CLEAN_EXIT_UM = \
    int(MAX_DRILL_DEPTH_INTO_BACKBOARD_UM - MIN_EXIT_DEPTH_UM) / HEIGHT_TO_DIA_RATIO


class MachiningWhat(IntEnum):
    """ Used to tell the Machining class which holes to do """
    DRILL_PTH = 0b0001        # Includes routing oblongs
    DRILL_NPTH = 0b0010      # Includes routing oblongs
    ROUTE_OUTLINE = 0b0100
    DRILL_NPTH_AND_ROUTE_OUTLINE = DRILL_NPTH | ROUTE_OUTLINE
    DRILL_ALL = DRILL_PTH | DRILL_NPTH
    DRILL_AND_ROUTE_ALL = DRILL_ALL | ROUTE_OUTLINE


def find_nearest_drillbit_size(n, sizes=DRILLBIT_SIZES_UM, allow_bigger=True):
    """
    Find from the standard size, the nearest bit.
    Grab the neareast smaller and nearest larger and check within acceptable
    margin. The smallest difference wins.
    @param n The diameter to drill
    @param sizes An array of sizes to choose from
    @return The best matching bit size or None
    """
    # Find the nearest number using the min function with a custom key function
    standard_sizes = sorted([s for s in sizes if isinstance(s, int)])
    min_so_far = n
    retval = None
    lower = lambda n: n - n*MAX_DOWNSIZING_PERCENT/100
    upper = lambda n: n + n*MAX_OVERSIZING_PERCENT/100

    # Start with the largest bit - rational : A bigger hole will accomodate the part
    # In most cases, the plating (0.035 nominal) will make the hole smaller in the end
    for s in reversed(standard_sizes):
        # Skip too large of a hole
        if allow_bigger:
            if s > upper(n):
                continue
        elif s > n:
            continue

        # Stop if too small - won't get better!
        if s < lower(n):
            break
        
        # Whole size is ok, promote if difference is less
        if abs(n-s) < min_so_far:
            min_so_far = abs(n-s)
            
            if min_so_far == 0:
                return s
            
            retval = s

    return retval


class DrillCoordinate(Coordinate):
    pass


class RouteVector:
    def __init__(self):
        pass

    def add_segment(start: Coordinate, end: Coordinate):
        pass

    def add_arc(start: Coordinate, end: Coordinate, center: Coordinate, diameter: int):
        pass


class Machining:
    def __init__(self, inventory: Inventory, what_to_do : MachiningWhat):
        # Create a list of drills
        self.inventory = inventory

        # To contain the final rack descrption. Sizes in um
        # The real part of the number is the conventional drillbit, whilst the complex part indicate a router bit
        # The dictionary then points to a list of coordinates to be drilled with this tool
        self.rack = {} # type: Dict[complex, List[Tuple(int,int)]]

        # Warnings to display
        self.warnings = []

        # Create the rack to use
        self.parse_rack_config()

        # Create the rack and start locating the holes and routes
        self.create_tool_rack(what_to_do)

    def parse_rack_config(self):
        # Pick the rack from the configuration (exception if not found)
        rack_str = STANDARD_RACKS_MM.get(USE_RACK_ID)
        
        if rack_str is None:
            self.warn("Invalid rack configuration detected. Defaulting to no rack")
            rack_str = ""

        # Create the rack lookup
        # Use re.findall() to find all matches in the string
        matches = re.findall(SPLIT_RACK_RE, rack_str)

        if not matches:
            self.warn(
                f"Bad syntax in rack {USE_RACK_ID}",
                "Defaulting to manual."
                "It is recommended to ABORT the machining and fix the rack"
            )
        else:
            matches = []

        for tool_number, tool_diameter in matches:
            is_ROUTERBIT = tool_diameter.startswith('R')
            tool_diameter = tool_diameter[1:] if is_ROUTERBIT else tool_diameter                
            tool_diameter = float(tool_diameter)

            # Check the tool number is not repeated
            if tool_number in self.rack:
                self.warn(
                    f"Bad rack {USE_RACK_ID}: Tool {tool_number} appears more than once",
                    "Ignoring the tool diameter {tool_diameter:.2f}",
                    "It is recommended to ABORT the machining and fix the rack"
                )
                continue

            if 0.1 <= tool_diameter <= 6.0:
                print(f"Tool Number: {tool_number}, Tool Diameter: {tool_diameter:.2f}, Router: {is_ROUTERBIT}")
            else:
                self.warn(
                    f"Invalid tool diameter {tool_diameter:.2f} mm for T{tool_number} found in the rack",
                    "Ignoring this tool.",
                    "It is recommended to ABORT the machining and fix the rack"
                )
                continue

            # Make sure the diameter matches with the standard drill sizes - simply warn
            if tool_diameter not in DRILLBIT_SIZES_MM:
                self.warn(
                    f"T{tool_number} in the rack {USE_RACK_ID} has a non standard diameter {tool_diameter}."
                )

            # Insert into our rack in um
            self.rack[tool_number] = M2U(tool_diameter)

    def warn(self, *args):
        self.warnings.append('\n'.join(args))
    
    def create_tool_rack(self, operation: MachiningWhat):
        # Create a unique list of all the holes sizes
        holes = dict()

        for h in self.inventory.holes:
            c = DrillCoordinate(h.x, h.y)

            if (operation & MachiningWhat.DRILL_PTH and h.pth) or (operation & MachiningWhat.DRILL_NPTH and not h.pth):
                coordinates = holes.setdefault(h.diameter, [])
                coordinates.append(c)

                if isinstance(h, Oblong):
                    # Add an end hole of the distance > 3/4 D - else the bit has nothing to bite into
                    if h.distance >= 3 * h.diameter / 4:
                        coordinates.append(c)

                    # If the distance < 2xdia, add intermediate drills every 1/4dia
                    if h.distance <= 2 * h.diameter:
                        coordinates.extend(interpolate_points((c.x, c.y), (h.x2, h.y2), h.diameter/4))

                    # Is routing required? - Create a simple segment start to end
                    if h.distance > 2 * h.diameter:
                        coordinates = holes.setdefault(1j * h.diameter, [])
                        v = RouteVector()
                        v.add_segment(c, (h.x2, h.y2))
                        coordinates.append(v)

        for bit_dia_um, coordinates in holes.items():
            # Do we have a matching bit currently in our rack?
            dia = find_nearest_drillbit_size(bit_dia_um, self.rack.keys())

            if dia is None:
                # Do we have a spare slot in the rack (yes for manual change)
                if RACK_SIZE==0 or len(self.rack) < RACK_SIZE:
                    # Look for the bit size in the standard set
                    dia = find_nearest_drillbit_size(bit_dia_um)

            if dia is None or dia > MAX_DRILLBIT_DIAMETER_FOR_CLEAN_EXIT_UM:
                # If not found or too deep - the hole must be routed
                # - but let's drill the largest hole first
                # But to do so - since the router dia can be any smaller size
                # - we need to wait for the drill rack to be completed
                exit_depth_required = U2M(HEIGHT_TO_DIA_RATIO * bit_dia_um + MIN_EXIT_DEPTH_UM)

                self.warn(
                    f"Exit depth required {exit_depth_required}mm",
                    f"is greater than the depth allowed {MAX_DEPTH_INTO_BACKBOARD_MM}mm"
                    "Switching to routing"
                )

                # Pick the biggest bit allowed to prepare the hole before routing it
                nearest = find_nearest_drillbit_size(
                    MAX_DRILLBIT_DIAMETER_FOR_CLEAN_EXIT_UM, DRILLBIT_SIZES_UM, False)

                if not nearest:
                    nearest = max(DRILLBIT_SIZES_UM)

                self.rack.setdefault(nearest, [])
                self.rack[nearest].extend(coordinates)

                # Add a routed hole. The size is the final size and will need post-processing to rationalise the routers
                self.rack.setdefault(bit_dia_um*1j, [])
                self.rack[bit_dia_um*1j].extend(coordinates)
            else:
                self.rack.setdefault(dia, [])
                # Add all holes into the rack data
                self.rack[dia].extend(coordinates)

    def get_rack(self):
        return self.rack
    
    def gcode(self):
        # Start with the drills

        # Grab the tools from the rack - sort by smallest to the largest
        pass<|MERGE_RESOLUTION|>--- conflicted
+++ resolved
@@ -9,27 +9,16 @@
 from enum import IntEnum
 from typing import List, Tuple, Dict
 
-<<<<<<< HEAD
-from settings import *
-=======
 # Grab the setups
 from settings import *
 
->>>>>>> dba7333d
 from inventory import Inventory, Oblong
 from utils import Coordinate, interpolate_points, optimize_travel, M2U, U2M
 
 
 # Convert mm constants locally in um constants
-<<<<<<< HEAD
 DRILL_BIT_SIZES_UM = [M2U(s) for s in DRILL_BIT_SIZES_MM]
 MAX_DRILL_DEPTH_INTO_BACKBOARD_UM = M2U(MAX_DRILL_DEPTH_INTO_BACKBOARD_MM)
-=======
-M2U = lambda n: int(1e6*n)
-U2M = lambda n: float(n/1e6)
-DRILLBIT_SIZES_UM = [M2U(s) for s in DRILLBIT_SIZES_MM]
-MAX_DRILL_DEPTH_INTO_BACKBOARD_UM = M2U(MAX_DEPTH_INTO_BACKBOARD_MM)
->>>>>>> dba7333d
 MIN_EXIT_DEPTH_UM = M2U(MIN_EXIT_DEPTH_MM)
 
 # Multiple the diameter by this number to find the length of the tip of the bit
@@ -49,6 +38,46 @@
     DRILL_NPTH_AND_ROUTE_OUTLINE = DRILL_NPTH | ROUTE_OUTLINE
     DRILL_ALL = DRILL_PTH | DRILL_NPTH
     DRILL_AND_ROUTE_ALL = DRILL_ALL | ROUTE_OUTLINE
+
+class Coordinate:
+    def __init__(self, x: int, y: int):
+        self.x = x
+        self.y = y
+
+def optimize_travel(coordinates: List[Tuple[int,int]]) -> List[int]:
+    """
+    Apply the Travelling Salesman Problem to the positions
+    the CNC will visit.
+    @param coordinates A list of (x,y) coordinates to visit
+    @returns A list containing the ordered position of each coordinate to visit
+    """
+    from python_tsp.exact import solve_tsp_dynamic_programming
+
+    def get_distance_matrix(coordinates):
+        """ Create a matrix of all distance using numpy """
+        import numpy as np
+
+        num_coords = len(coordinates)
+        distance_matrix = np.zeros((num_coords, num_coords))
+
+        for i in range(num_coords):
+            for j in range(i + 1, num_coords):
+                distance = np.linalg.norm(np.array(coordinates[i]) - np.array(coordinates[j]))
+
+                # Assign distance to both (i, j) and (j, i) positions in the matrix
+                distance_matrix[i, j] = distance
+                distance_matrix[j, i] = distance
+
+        return distance_matrix
+
+    retval = []
+
+    if coordinates:
+        distance_matrix = get_distance_matrix(coordinates)
+        permutation, distance = solve_tsp_dynamic_programming(distance_matrix)
+        retval = [coordinates[i] for i in permutation]
+        
+    return retval
 
 
 def find_nearest_drillbit_size(n, sizes=DRILLBIT_SIZES_UM, allow_bigger=True):
